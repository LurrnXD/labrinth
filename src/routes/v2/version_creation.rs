--- conflicted
+++ resolved
@@ -1,14 +1,3 @@
-<<<<<<< HEAD
-use super::project_creation::{CreateError, UploadedFile};
-use crate::auth::get_user_from_headers;
-use crate::database::models::event_item::{CreatorId, EventData};
-use crate::database::models::notification_item::NotificationBuilder;
-use crate::database::models::version_item::{
-    DependencyBuilder, VersionBuilder, VersionFileBuilder,
-};
-use crate::database::models::{self, image_item, Event, Organization};
-=======
->>>>>>> f4880d05
 use crate::database::redis::RedisPool;
 use crate::file_hosting::FileHost;
 use crate::models::ids::ImageId;
@@ -145,265 +134,6 @@
         file_host,
         session_queue,
     )
-<<<<<<< HEAD
-    .await?
-    .1;
-
-    let mut error = None;
-    while let Some(item) = payload.next().await {
-        let mut field: Field = item?;
-
-        if error.is_some() {
-            continue;
-        }
-
-        let result = async {
-            let content_disposition = field.content_disposition().clone();
-            let name = content_disposition.get_name().ok_or_else(|| {
-                CreateError::MissingValueError("Missing content name".to_string())
-            })?;
-
-            if name == "data" {
-                let mut data = Vec::new();
-                while let Some(chunk) = field.next().await {
-                    data.extend_from_slice(&chunk?);
-                }
-
-                let version_create_data: InitialVersionData = serde_json::from_slice(&data)?;
-                initial_version_data = Some(version_create_data);
-                let version_create_data = initial_version_data.as_ref().unwrap();
-                if version_create_data.project_id.is_none() {
-                    return Err(CreateError::MissingValueError(
-                        "Missing project id".to_string(),
-                    ));
-                }
-
-                version_create_data.validate().map_err(|err| {
-                    CreateError::ValidationError(validation_errors_to_string(err, None))
-                })?;
-
-                if !version_create_data.status.can_be_requested() {
-                    return Err(CreateError::InvalidInput(
-                        "Status specified cannot be requested".to_string(),
-                    ));
-                }
-
-                let project_id: models::ProjectId = version_create_data.project_id.unwrap().into();
-
-                // Ensure that the project this version is being added to exists
-                let results = sqlx::query!(
-                    "SELECT EXISTS(SELECT 1 FROM mods WHERE id=$1)",
-                    project_id as models::ProjectId
-                )
-                .fetch_one(&mut **transaction)
-                .await?;
-
-                if !results.exists.unwrap_or(false) {
-                    return Err(CreateError::InvalidInput(
-                        "An invalid project id was supplied".to_string(),
-                    ));
-                }
-
-                // Check that the user creating this version is a team member
-                // of the project the version is being added to.
-                let team_member = models::TeamMember::get_from_user_id_project(
-                    project_id,
-                    user.id.into(),
-                    &mut **transaction,
-                )
-                .await?;
-
-                // Get organization attached, if exists, and the member project permissions
-                let organization = models::Organization::get_associated_organization_project_id(
-                    project_id,
-                    &mut **transaction,
-                )
-                .await?;
-
-                let organization_team_member = if let Some(organization) = &organization {
-                    models::TeamMember::get_from_user_id(
-                        organization.team_id,
-                        user.id.into(),
-                        &mut **transaction,
-                    )
-                    .await?
-                } else {
-                    None
-                };
-
-                let permissions = ProjectPermissions::get_permissions_by_role(
-                    &user.role,
-                    &team_member,
-                    &organization_team_member,
-                )
-                .unwrap_or_default();
-
-                if !permissions.contains(ProjectPermissions::UPLOAD_VERSION) {
-                    return Err(CreateError::CustomAuthenticationError(
-                        "You don't have permission to upload this version!".to_string(),
-                    ));
-                }
-
-                let version_id: VersionId = models::generate_version_id(transaction).await?.into();
-
-                let project_type = sqlx::query!(
-                    "
-                SELECT name FROM project_types pt
-                INNER JOIN mods ON mods.project_type = pt.id
-                WHERE mods.id = $1
-                ",
-                    project_id as models::ProjectId,
-                )
-                .fetch_one(&mut **transaction)
-                .await?
-                .name;
-
-                let game_versions = version_create_data
-                    .game_versions
-                    .iter()
-                    .map(|x| {
-                        all_game_versions
-                            .iter()
-                            .find(|y| y.version == x.0)
-                            .ok_or_else(|| CreateError::InvalidGameVersion(x.0.clone()))
-                            .map(|y| y.id)
-                    })
-                    .collect::<Result<Vec<models::GameVersionId>, CreateError>>()?;
-
-                let loaders = version_create_data
-                    .loaders
-                    .iter()
-                    .map(|x| {
-                        all_loaders
-                            .iter()
-                            .find(|y| {
-                                y.loader == x.0 && y.supported_project_types.contains(&project_type)
-                            })
-                            .ok_or_else(|| CreateError::InvalidLoader(x.0.clone()))
-                            .map(|y| y.id)
-                    })
-                    .collect::<Result<Vec<models::LoaderId>, CreateError>>()?;
-
-                let dependencies = version_create_data
-                    .dependencies
-                    .iter()
-                    .map(|d| models::version_item::DependencyBuilder {
-                        version_id: d.version_id.map(|x| x.into()),
-                        project_id: d.project_id.map(|x| x.into()),
-                        dependency_type: d.dependency_type.to_string(),
-                        file_name: None,
-                    })
-                    .collect::<Vec<_>>();
-
-                insert_version_create_event(
-                    version_id,
-                    organization.map(|o| o.id),
-                    &user,
-                    transaction,
-                )
-                .await?;
-
-                version_builder = Some(VersionBuilder {
-                    version_id: version_id.into(),
-                    project_id,
-                    author_id: user.id.into(),
-                    name: version_create_data.version_title.clone(),
-                    version_number: version_create_data.version_number.clone(),
-                    changelog: version_create_data.version_body.clone().unwrap_or_default(),
-                    files: Vec::new(),
-                    dependencies,
-                    game_versions,
-                    loaders,
-                    version_type: version_create_data.release_channel.to_string(),
-                    featured: version_create_data.featured,
-                    status: version_create_data.status,
-                    requested_status: None,
-                    ordering: version_create_data.ordering,
-                });
-
-                return Ok(());
-            }
-
-            let version = version_builder.as_mut().ok_or_else(|| {
-                CreateError::InvalidInput(String::from("`data` field must come before file fields"))
-            })?;
-
-            let project_type = sqlx::query!(
-                "
-            SELECT name FROM project_types pt
-            INNER JOIN mods ON mods.project_type = pt.id
-            WHERE mods.id = $1
-            ",
-                version.project_id as models::ProjectId,
-            )
-            .fetch_one(&mut **transaction)
-            .await?
-            .name;
-
-            let version_data = initial_version_data
-                .clone()
-                .ok_or_else(|| CreateError::InvalidInput("`data` field is required".to_string()))?;
-
-            upload_file(
-                &mut field,
-                file_host,
-                version_data.file_parts.len(),
-                uploaded_files,
-                &mut version.files,
-                &mut version.dependencies,
-                &cdn_url,
-                &content_disposition,
-                version.project_id.into(),
-                version.version_id.into(),
-                &project_type,
-                version_data.loaders,
-                version_data.game_versions,
-                all_game_versions.clone(),
-                version_data.primary_file.is_some(),
-                version_data.primary_file.as_deref() == Some(name),
-                version_data.file_types.get(name).copied().flatten(),
-                transaction,
-            )
-            .await?;
-
-            Ok(())
-        }
-        .await;
-
-        if result.is_err() {
-            error = result.err();
-        }
-    }
-
-    if let Some(error) = error {
-        return Err(error);
-    }
-
-    let version_data = initial_version_data
-        .ok_or_else(|| CreateError::InvalidInput("`data` field is required".to_string()))?;
-    let builder = version_builder
-        .ok_or_else(|| CreateError::InvalidInput("`data` field is required".to_string()))?;
-
-    if builder.files.is_empty() {
-        return Err(CreateError::InvalidInput(
-            "Versions must have at least one file uploaded to them".to_string(),
-        ));
-    }
-
-    use futures::stream::TryStreamExt;
-
-    let users = sqlx::query!(
-        "
-        SELECT follower_id FROM mod_follows
-        WHERE mod_id = $1
-        ",
-        builder.project_id as crate::database::models::ids::ProjectId
-    )
-    .fetch_many(&mut **transaction)
-    .try_filter_map(|e| async { Ok(e.right().map(|m| models::ids::UserId(m.follower_id))) })
-    .try_collect::<Vec<models::ids::UserId>>()
-=======
->>>>>>> f4880d05
     .await?;
 
     // Convert response to V2 format
@@ -437,155 +167,7 @@
         session_queue,
     )
     .await?;
-<<<<<<< HEAD
-
-    if let ValidationResult::PassWithPackDataAndFiles {
-        ref format,
-        ref files,
-    } = validation_result
-    {
-        if dependencies.is_empty() {
-            let hashes: Vec<Vec<u8>> = format
-                .files
-                .iter()
-                .filter_map(|x| x.hashes.get(&PackFileHash::Sha1))
-                .map(|x| x.as_bytes().to_vec())
-                .collect();
-
-            let res = sqlx::query!(
-                "
-                    SELECT v.id version_id, v.mod_id project_id, h.hash hash FROM hashes h
-                    INNER JOIN files f on h.file_id = f.id
-                    INNER JOIN versions v on f.version_id = v.id
-                    WHERE h.algorithm = 'sha1' AND h.hash = ANY($1)
-                    ",
-                &*hashes
-            )
-            .fetch_all(&mut **transaction)
-            .await?;
-
-            for file in &format.files {
-                if let Some(dep) = res.iter().find(|x| {
-                    Some(&*x.hash) == file.hashes.get(&PackFileHash::Sha1).map(|x| x.as_bytes())
-                }) {
-                    dependencies.push(DependencyBuilder {
-                        project_id: Some(models::ProjectId(dep.project_id)),
-                        version_id: Some(models::VersionId(dep.version_id)),
-                        file_name: None,
-                        dependency_type: DependencyType::Embedded.to_string(),
-                    });
-                } else if let Some(first_download) = file.downloads.first() {
-                    dependencies.push(DependencyBuilder {
-                        project_id: None,
-                        version_id: None,
-                        file_name: Some(
-                            first_download
-                                .rsplit('/')
-                                .next()
-                                .unwrap_or(first_download)
-                                .to_string(),
-                        ),
-                        dependency_type: DependencyType::Embedded.to_string(),
-                    });
-                }
-            }
-
-            for file in files {
-                if !file.is_empty() {
-                    dependencies.push(DependencyBuilder {
-                        project_id: None,
-                        version_id: None,
-                        file_name: Some(file.to_string()),
-                        dependency_type: DependencyType::Embedded.to_string(),
-                    });
-                }
-            }
-        }
-    }
-
-    let data = data.freeze();
-
-    let primary = (validation_result.is_passed()
-        && version_files.iter().all(|x| !x.primary)
-        && !ignore_primary)
-        || force_primary
-        || total_files_len == 1;
-
-    let file_path_encode = format!(
-        "data/{}/versions/{}/{}",
-        project_id,
-        version_id,
-        urlencoding::encode(file_name)
-    );
-    let file_path = format!("data/{}/versions/{}/{}", project_id, version_id, &file_name);
-
-    let upload_data = file_host
-        .upload_file(content_type, &file_path, data)
-        .await?;
-
-    uploaded_files.push(UploadedFile {
-        file_id: upload_data.file_id,
-        file_name: file_path,
-    });
-
-    let sha1_bytes = upload_data.content_sha1.into_bytes();
-    let sha512_bytes = upload_data.content_sha512.into_bytes();
-
-    if version_files.iter().any(|x| {
-        x.hashes
-            .iter()
-            .any(|y| y.hash == sha1_bytes || y.hash == sha512_bytes)
-    }) {
-        return Err(CreateError::InvalidInput(
-            "Duplicate files are not allowed to be uploaded to Modrinth!".to_string(),
-        ));
-    }
-
-    if let ValidationResult::Warning(msg) = validation_result {
-        if primary {
-            return Err(CreateError::InvalidInput(msg.to_string()));
-        }
-    }
-
-    version_files.push(VersionFileBuilder {
-        filename: file_name.to_string(),
-        url: format!("{cdn_url}/{file_path_encode}"),
-        hashes: vec![
-            models::version_item::HashBuilder {
-                algorithm: "sha1".to_string(),
-                // This is an invalid cast - the database expects the hash's
-                // bytes, but this is the string version.
-                hash: sha1_bytes,
-            },
-            models::version_item::HashBuilder {
-                algorithm: "sha512".to_string(),
-                // This is an invalid cast - the database expects the hash's
-                // bytes, but this is the string version.
-                hash: sha512_bytes,
-            },
-        ],
-        primary,
-        size: upload_data.content_length,
-        file_type,
-    });
-
-    Ok(())
-}
-
-pub fn get_name_ext(
-    content_disposition: &actix_web::http::header::ContentDisposition,
-) -> Result<(&str, &str), CreateError> {
-    let file_name = content_disposition
-        .get_filename()
-        .ok_or_else(|| CreateError::MissingValueError("Missing content file name".to_string()))?;
-    let file_extension = if let Some(last_period) = file_name.rfind('.') {
-        file_name.get((last_period + 1)..).unwrap_or("")
-    } else {
-        return Err(CreateError::MissingValueError(
-            "Missing content file extension".to_string(),
-        ));
-    };
-    Ok((file_name, file_extension))
+    Ok(response)
 }
 
 async fn insert_version_create_event(
@@ -607,7 +189,4 @@
     .await?;
     event.insert(transaction).await?;
     Ok(())
-=======
-    Ok(response)
->>>>>>> f4880d05
 }