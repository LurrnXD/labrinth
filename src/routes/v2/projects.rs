--- conflicted
+++ resolved
@@ -203,7 +203,6 @@
 ) -> Result<HttpResponse, ApiError> {
     // Convert V2 data to V3 data
     // Call V3 project creation
-<<<<<<< HEAD
     let response = v3::projects::project_get(
         req.clone(),
         info,
@@ -212,13 +211,7 @@
         session_queue.clone(),
     )
     .await
-    .or_else(v2_reroute::flatten_404_error)
     .or_else(v2_reroute::flatten_404_error)?;
-=======
-    let response = v3::projects::project_get(req, info, pool.clone(), redis.clone(), session_queue)
-        .await
-        .or_else(v2_reroute::flatten_404_error)?;
->>>>>>> 9f798559
 
     // Convert response to V2 format
     match v2_reroute::extract_ok_json::<Project>(response).await {
