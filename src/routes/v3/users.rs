--- conflicted
+++ resolved
@@ -66,12 +66,9 @@
             .route("{id}/payouts", web::get().to(user_payouts))
             .route("{id}/payouts_fees", web::get().to(user_payouts_fees))
             .route("{id}/payouts", web::post().to(user_payouts_request))
-<<<<<<< HEAD
+            .route("{id}/oauth_apps", web::get().to(get_user_clients))
             .route("{id}/follow", web::post().to(user_follow))
             .route("{id}/follow", web::delete().to(user_unfollow)),
-=======
-            .route("{id}/oauth_apps", web::get().to(get_user_clients)),
->>>>>>> e06a77af
     );
 }
 
