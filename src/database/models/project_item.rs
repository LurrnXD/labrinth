--- conflicted
+++ resolved
@@ -350,19 +350,6 @@
 
             sqlx::query!(
                 "
-<<<<<<< HEAD
-=======
-                DELETE FROM mod_follows
-                WHERE mod_id = $1
-                ",
-                id as ProjectId
-            )
-            .execute(&mut **transaction)
-            .await?;
-
-            sqlx::query!(
-                "
->>>>>>> 8803e119
                 DELETE FROM mods_gallery
                 WHERE mod_id = $1
                 ",
